from multiprocessing import Pool

import olga.load_model as load_model
import olga.generation_probability as pgen
import olga.sequence_generation as seq_gen

from mir import get_resource_path


class OlgaModel:
    """A class to work with OLGA model for
    generation probability inference. You can generate repertoires using this class or identify
    the probability of any clone to be assembled."""

<<<<<<< HEAD
    def __init__(self, model: str = 'resources/olga/default_models/human_T_beta', is_d_present=True):
=======
    def __init__(self, model: str = get_resource_path('olga/default_models/human_T_beta')):
>>>>>>> 49e5cc93
        """
        A function which creates the model

        :param model: a path to the directory where the OLGA model is stored
        """
        # Define the files for loading in generative model/data
        params_file_name = f'{model}/model_params.txt'
        marginals_file_name = f'{model}/model_marginals.txt'
        V_anchor_pos_file = f'{model}/V_gene_CDR3_anchors.csv'
        J_anchor_pos_file = f'{model}/J_gene_CDR3_anchors.csv'
        # Load data
        if is_d_present:
            genomic_data = load_model.GenomicDataVDJ()
            generative_model = load_model.GenerativeModelVDJ()
        else:
            genomic_data = load_model.GenomicDataVJ()
            generative_model = load_model.GenerativeModelVJ()
        genomic_data.load_igor_genomic_data(params_file_name, V_anchor_pos_file, J_anchor_pos_file)
        generative_model.load_and_process_igor_model(marginals_file_name)
        if is_d_present:
            self.pgen_model = pgen.GenerationProbabilityVDJ(generative_model, genomic_data)
            self.seq_gen_model = seq_gen.SequenceGenerationVDJ(generative_model, genomic_data)
        else:
            self.pgen_model = pgen.GenerationProbabilityVJ(generative_model, genomic_data)
            self.seq_gen_model = seq_gen.SequenceGenerationVJ(generative_model, genomic_data)
        
    def compute_pgen_cdr3nt(self, cdr3nt: str):
        """
        A function to compute the TCR generation probability for the nucleotide sequence

        :param cdr3nt: a nucleotide sequence string
        :return:
        """
        return self.pgen_model.compute_nt_CDR3_pgen(cdr3nt)

    def compute_pgen_cdr3aa(self, cdr3aa: str):
        """
        A function to compute the TCR generation probability for the amino acid sequence

        :param cdr3aa: an amino acid sequence string
        :return:
        """
        return self.pgen_model.compute_aa_CDR3_pgen(cdr3aa)

    def compute_pgen_cdr3aa_1mm(self, cdr3aa: str):
        """
        A function to compute the TCR generation probability for the amino acid sequence allowing to have \
        one amino acid change

        :param cdr3aa: an amino acid sequence string
        :return: the probability to generate cdr3aa allowing for 1 amino acid mismatch
        """

        cdr3_length = len(cdr3aa)
        pgen_exact = self.compute_pgen_cdr3aa(cdr3aa)
        # with Pool(threads) as p:
        probas = map(self.pgen_model.compute_regex_CDR3_template_pgen,
                           [cdr3aa[:i] + 'X' + cdr3aa[i + 1:] for i in range(cdr3_length)])
        sum_pgen_1mm = sum(probas)
        return sum_pgen_1mm - pgen_exact * (cdr3_length - 1)

    def generate_sequences(self, n: int = 1000) -> list[str]:
        """
        generates `n` random CDR3 sequences according to given model
        :param n:
        :return: list of generates CDR3 sequences
        """
        res = []
        for i in range(n):
            res.append(self.seq_gen_model.gen_rnd_prod_CDR3()[1])
        return res

    # TODO: v usage correction
<|MERGE_RESOLUTION|>--- conflicted
+++ resolved
@@ -12,11 +12,7 @@
     generation probability inference. You can generate repertoires using this class or identify
     the probability of any clone to be assembled."""
 
-<<<<<<< HEAD
-    def __init__(self, model: str = 'resources/olga/default_models/human_T_beta', is_d_present=True):
-=======
-    def __init__(self, model: str = get_resource_path('olga/default_models/human_T_beta')):
->>>>>>> 49e5cc93
+    def __init__(self, model: str = get_resource_path('olga/default_models/human_T_beta'), is_d_present=True):
         """
         A function which creates the model
 
